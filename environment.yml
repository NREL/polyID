name: polyID
channels:
  - conda-forge
  - defaults
dependencies:
  - python=3.10
  - pandas
  - numpy
  - rdkit
  - scikit-learn
  - tqdm
  - cudatoolkit
  - ipykernel
  - jupyterlab
<<<<<<< HEAD
  - tensorflow=2.10
=======
  - tensorflow=2.14
>>>>>>> 7b584bb6
  - pip
  - pip:
    - nfp
    - m2p
    - polyid
    - tensorflow-addons<|MERGE_RESOLUTION|>--- conflicted
+++ resolved
@@ -12,11 +12,7 @@
   - cudatoolkit
   - ipykernel
   - jupyterlab
-<<<<<<< HEAD
-  - tensorflow=2.10
-=======
   - tensorflow=2.14
->>>>>>> 7b584bb6
   - pip
   - pip:
     - nfp
